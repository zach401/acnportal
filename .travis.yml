os:
  - linux
language: python
python:
  - "3.6"
  - "3.7"
install:
<<<<<<< HEAD
  - pip install .
  - pip install mypy
=======
  - pip install .[all]
>>>>>>> 995f45dd
script:
  - python -m unittest discover
  - mypy .<|MERGE_RESOLUTION|>--- conflicted
+++ resolved
@@ -5,12 +5,8 @@
   - "3.6"
   - "3.7"
 install:
-<<<<<<< HEAD
-  - pip install .
+  - pip install .[all]
   - pip install mypy
-=======
-  - pip install .[all]
->>>>>>> 995f45dd
 script:
   - python -m unittest discover
   - mypy .