# coding=utf-8
""" Tests for ChargingNetwork functionality. """
from collections import OrderedDict
from typing import Tuple
from unittest import TestCase
from unittest.mock import Mock, create_autospec, patch

import numpy as np
import pandas as pd

from acnportal.acnsim import ChargingNetwork, Current
from acnportal.acnsim.models import EV, EVSE
from acnportal.acnsim.network.charging_network import EVSERegistrationError


class TestChargingNetwork(TestCase):
    def setUp(self) -> None:
        """ Set up tests for ChargingNetwork. """
        self.network = ChargingNetwork()
        self.network_with_tolerance = ChargingNetwork(
            violation_tolerance=1e-3, relative_tolerance=1e-5
        )

    def _test_init_empty(self, network: ChargingNetwork) -> None:
        self.assertEqual(network._EVSEs, OrderedDict())
        self.assertEqual(network.constraint_matrix, None)
        self.assertEqual(network.constraint_index, [])
        np.testing.assert_equal(network.magnitudes, np.array([]))
        np.testing.assert_equal(network._voltages, np.array([]))
        np.testing.assert_equal(network._phase_angles, np.array([]))

    def test_init_default_tolerance(self) -> None:
        self._test_init_empty(self.network)
        self.assertEqual(self.network.violation_tolerance, 1e-5)
        self.assertEqual(self.network.relative_tolerance, 1e-7)

    def test_init_default_tolerance_set(self) -> None:
        self._test_init_empty(self.network_with_tolerance)
        self.assertEqual(self.network_with_tolerance.violation_tolerance, 1e-3)
        self.assertEqual(self.network_with_tolerance.relative_tolerance, 1e-5)

    def test_register_evse_constraints_added_error(self) -> None:
        evse1 = EVSE("PS-001")
        self.network.register_evse(evse1, 240, -30)
        self.network.add_constraint(Current(["PS-001"]), 10)
        with self.assertRaises(EVSERegistrationError):
            self.network.register_evse(EVSE("PS-002"), 100, 150)

    def test_register_evse_constraints_added_overwrite(self) -> None:
        evse1 = EVSE("PS-001")
        self.network.register_evse(evse1, 240, -30)
        self.network.add_constraint(Current(["PS-001"]), 10)
        self.network.register_evse(EVSE("PS-001"), 100, 150)

    def _evse_registration(self) -> Tuple[EVSE, EVSE, EVSE]:
        evse1 = EVSE("PS-001")
        self.network.register_evse(evse1, 240, -30)
        evse2 = EVSE("PS-002")
        evse3 = EVSE("PS-003")
        self.network.register_evse(evse3, 100, 150)
        self.network.register_evse(evse2, 140, 90)
        np.testing.assert_allclose(self.network._phase_angles, np.array([-30, 150, 90]))
        np.testing.assert_allclose(self.network._voltages, np.array([240, 100, 140]))
        return evse1, evse2, evse3

    def test_register_evse(self) -> None:
        evse1, evse2, evse3 = self._evse_registration()
        self.assertIn("PS-001", self.network._EVSEs)
        self.assertIs(self.network._EVSEs["PS-001"], evse1)
        self.assertIn("PS-002", self.network._EVSEs)
        self.assertIs(self.network._EVSEs["PS-002"], evse2)
        self.assertIn("PS-003", self.network._EVSEs)
        self.assertIs(self.network._EVSEs["PS-003"], evse3)
        self.assertEqual(self.network.station_ids, ["PS-001", "PS-003", "PS-002"])

    def test_register_evse_overwrite(self) -> None:
        evse1, evse2, evse3 = self._evse_registration()
        self.network.register_evse(evse1, 208, 120)
        np.testing.assert_allclose(self.network._phase_angles, np.array([120, 150, 90]))
        np.testing.assert_allclose(self.network._voltages, np.array([208, 100, 140]))

    def test_plugin_station_exists(self) -> None:
        evse = EVSE("PS-001")
        self.network.register_evse(evse, 240, 0)
        ev = create_autospec(EV)
        ev.station_id = "PS-001"
        with patch.object(evse, "plugin") as plugin:
            self.network.plugin(ev)
        plugin.assert_called_once()

    def test_plugin_station_does_not_exist(self) -> None:
        ev = create_autospec(EV)
        ev.station_id = "PS-001"
        with self.assertRaises(KeyError):
            self.network.plugin(ev)

    def test_unplug_no_ev(self) -> None:
        evse = EVSE("PS-001")
        self.network.register_evse(evse, 240, 0)
        with patch.object(evse, "unplug") as unplug:
<<<<<<< HEAD
            self.network.unplug("PS-001")
        unplug.assert_called_once()
=======
            with self.assertWarns(UserWarning):
                self.network.unplug("PS-001", "Session-01")
        unplug.assert_not_called()

    def _unplug_test_setup_helper(self, real_session_id: str) -> EVSE:
        evse = EVSE("PS-001")
        ev = create_autospec(EV)
        ev.station_id = "PS-001"
        ev.session_id = real_session_id
        evse.plugin(ev)

        self.network.register_evse(evse, 240, 0)
        return evse

    def test_unplug_no_session_id(self) -> None:
        evse = self._unplug_test_setup_helper("Session-01")
        with patch.object(evse, "unplug") as unplug:
            with self.assertWarns(UserWarning):
                self.network.unplug("PS-001")
        unplug.assert_called_once()

    def test_unplug_station_exists_session_id_matches(self) -> None:
        evse = self._unplug_test_setup_helper("Session-01")
        with patch.object(evse, "unplug") as unplug:
            self.network.unplug("PS-001", "Session-01")
        unplug.assert_called_once()

    def test_unplug_station_exists_session_id_mismatch(self) -> None:
        evse = self._unplug_test_setup_helper("Session-02")
        with patch.object(evse, "unplug") as unplug:
            with self.assertWarns(UserWarning):
                self.network.unplug("PS-001", "Session-01")
        unplug.assert_not_called()
>>>>>>> 995f45dd

    def test_unplug_station_does_not_exist(self) -> None:
        with self.assertRaises(KeyError):
            self.network.unplug("PS-001", "Session-01")

    def test_get_ev_station_exists(self) -> None:
        evse = EVSE("PS-001")
        ev = Mock(EV)
        evse.plugin(ev)
        self.network.register_evse(evse, 240, 0)
        self.assertIs(self.network.get_ev("PS-001"), ev)

    def test_get_ev_station_does_not_exist(self) -> None:
        with self.assertRaises(KeyError):
            self.network.get_ev("PS-001")

    def test_update_pilots_valid_pilots(self) -> None:
        evse1 = EVSE("PS-001")
        self.network.register_evse(evse1, 240, 0)
        evse2 = EVSE("PS-002")
        self.network.register_evse(evse2, 240, 0)
        evse3 = EVSE("PS-003")
        self.network.register_evse(evse3, 240, 0)
        with patch.object(evse1, "set_pilot") as set_pilot1, patch.object(
            evse2, "set_pilot"
        ) as set_pilot2, patch.object(evse3, "set_pilot") as set_pilot3:
            self.network.update_pilots(np.array([[24, 16], [16, 24], [0, 0]]), 0, 5)
        set_pilot1.assert_any_call(24, 240, 5)
        set_pilot2.assert_any_call(16, 240, 5)
        set_pilot3.assert_any_call(0, 240, 5)

    def _accessor_test_setup(self) -> None:
        evse1 = EVSE("PS-001")
        evse2 = EVSE("PS-002")
        evse3 = EVSE("PS-003")
        self.network.register_evse(evse1, 240, -30)
        self.network.register_evse(evse3, 100, 150)
        self.network.register_evse(evse2, 140, 90)

    def test_voltage_accessor(self) -> None:
        self._accessor_test_setup()
        self.assertEqual(
            self.network.voltages, {"PS-001": 240, "PS-003": 100, "PS-002": 140}
        )

    def test_phase_angles_accessor(self) -> None:
        self._accessor_test_setup()
        self.assertEqual(
            self.network.phase_angles, {"PS-001": -30, "PS-003": 150, "PS-002": 90}
        )


class TestChargingNetworkConstraints(TestCase):
    def setUp(self) -> None:
        """ Tests for constraint functionality of ChargingNetwork. """
        self.network = ChargingNetwork()
        self.network.register_evse(EVSE("PS-001"), 240, 0)
        self.network.register_evse(EVSE("PS-004"), 240, 0)
        self.network.register_evse(EVSE("PS-003"), 240, 0)
        self.network.register_evse(EVSE("PS-002"), 240, 0)
        self.network.register_evse(EVSE("PS-006"), 240, 0)
        curr_dict1 = {"PS-001": 0.25, "PS-002": 0.50, "PS-003": -0.25}
        current1 = Current(curr_dict1)
        curr_dict2 = {"PS-006": 0.30, "PS-004": -0.60, "PS-002": 0.50}
        current2 = Current(curr_dict2)
        self.network.add_constraint(current1, 50, name="first_constraint")
        self.network.add_constraint(current2, 10)

    def test_constraints_as_df(self) -> None:
        constraint_frame = self.network.constraints_as_df()
        pd.testing.assert_frame_equal(
            constraint_frame,
            pd.DataFrame(
                data=[[0.25, 0.00, -0.25, 0.50, 0.00], [0.00, -0.60, 0.00, 0.50, 0.30]],
                columns=["PS-001", "PS-004", "PS-003", "PS-002", "PS-006"],
                index=["first_constraint", "_const_1"],
            ),
        )

    def test_add_constraint_unregistered_evse(self) -> None:
        curr_dict3 = {"PS-001": -0.25, "PS-005": -0.50, "PS-003": 0.25}
        current3 = Current(curr_dict3)
        with self.assertRaises(KeyError):
            self.network.add_constraint(current3, 25, name="_bad_const")

    def test_add_constraint(self) -> None:
        np.testing.assert_allclose(self.network.magnitudes, np.array([50, 10]))
        np.testing.assert_allclose(
            self.network.constraint_matrix,
            np.array(
                [[0.25, 0.00, -0.25, 0.50, 0.00], [0.00, -0.60, 0.00, 0.50, 0.30]]
            ),
        )
        self.assertEqual(self.network.constraint_index[0], "first_constraint")
        self.assertEqual(self.network.constraint_index[1], "_const_1")

    def test_add_constraint_warning(self) -> None:
        curr_dict3 = {"PS-001": -0.25, "PS-002": -0.50, "PS-003": 0.25}
        current3 = Current(curr_dict3)
        with self.assertWarns(UserWarning):
            self.network.add_constraint(current3, 25, name="_const_1")
        np.testing.assert_allclose(self.network.magnitudes, np.array([50, 10, 25]))
        np.testing.assert_allclose(
            self.network.constraint_matrix,
            np.array(
                [
                    [0.25, 0.00, -0.25, 0.50, 0.00],
                    [0.00, -0.60, 0.00, 0.50, 0.30],
                    [-0.25, 0.00, 0.25, -0.50, 0.00],
                ]
            ),
        )
        self.assertEqual(self.network.constraint_index[0], "first_constraint")
        self.assertEqual(self.network.constraint_index[1], "_const_1")
        self.assertEqual(self.network.constraint_index[2], "_const_1_v2")

    def test_remove_constraint_not_found(self) -> None:
        with self.assertRaises(KeyError):
            self.network.remove_constraint("_const_100")

    def test_remove_constraint(self) -> None:
        self.network.remove_constraint("first_constraint")
        self.assertEqual(self.network.constraint_index, ["_const_1"])
        np.testing.assert_allclose(self.network.magnitudes, np.array([10]))
        np.testing.assert_allclose(
            self.network.constraint_matrix, np.array([[0.00, -0.60, 0.00, 0.50, 0.30]])
        )

    def test_update_constraint_not_found(self) -> None:
        with self.assertRaises(KeyError):
            self.network.update_constraint("_const_100", Current(), 0)

    def test_update_constraint(self) -> None:
        curr_dict3 = {"PS-001": -0.25, "PS-002": -0.50, "PS-003": 0.25}
        current3 = Current(curr_dict3)
        self.network.update_constraint("first_constraint", current3, 25)
        self.assertEqual(
            self.network.constraint_index, ["_const_1", "first_constraint"]
        )
        np.testing.assert_allclose(self.network.magnitudes, np.array([10, 25]))
        np.testing.assert_allclose(
            self.network.constraint_matrix,
            np.array(
                [[0.00, -0.60, 0.00, 0.50, 0.30], [-0.25, 0.00, 0.25, -0.50, 0.00]]
            ),
        )

    def test_update_constraint_new_name(self) -> None:
        curr_dict3 = {"PS-001": -0.25, "PS-002": -0.50, "PS-003": 0.25}
        current3 = Current(curr_dict3)
        self.network.update_constraint(
            "first_constraint", current3, 25, new_name="negated_first"
        )
        self.assertEqual(self.network.constraint_index, ["_const_1", "negated_first"])
        np.testing.assert_allclose(self.network.magnitudes, np.array([10, 25]))
        np.testing.assert_allclose(
            self.network.constraint_matrix,
            np.array(
                [[0.00, -0.60, 0.00, 0.50, 0.30], [-0.25, 0.00, 0.25, -0.50, 0.00]]
            ),
        )

    def test_is_feasible_good_loads(self) -> None:
        good_loads = np.array([[0, 0], [150, 120], [100, 40], [150, 120], [60, 9]])
        self.assertTrue(self.network.is_feasible(good_loads))

    def test_is_feasible_bad_loads(self) -> None:
        bad_loads = np.array([[0, 0], [150, 800], [100, 0], [150, 20], [60, 9]])
        self.assertFalse(self.network.is_feasible(bad_loads))

    def test_is_feasible_barely_good_loads(self) -> None:
        good_loads = np.array(
            [[160, 200.000035], [0, 0], [0, 0], [20.000015, 0], [0, 0]]
        )
        self.assertTrue(self.network.is_feasible(good_loads))

    def test_is_feasible_barely_bad_loads(self) -> None:
        bad_loads = np.array(
            [[160, 200.000045], [0, 0], [0, 0], [20.000015, 0], [0, 0]]
        )
        self.assertFalse(self.network.is_feasible(bad_loads))

    def test_is_feasible_barely_good_loads_set(self) -> None:
        good_loads = np.array([[160, 200.0035], [0, 0], [0, 0], [20.0015, 0], [0, 0]])
        self.assertTrue(self.network.is_feasible(good_loads, violation_tolerance=1e-3))

    def test_is_feasible_barely_bad_loads_set(self) -> None:
        bad_loads = np.array([[160, 200.0045], [0, 0], [0, 0], [20.0015, 0], [0, 0]])
        self.assertFalse(self.network.is_feasible(bad_loads, violation_tolerance=1e-3))

    def test_is_feasible_barely_good_loads_rel_set(self) -> None:
        good_loads = np.array([[160, 200.15], [0, 0], [0, 0], [20.015, 0], [0, 0]])
        self.assertTrue(self.network.is_feasible(good_loads, relative_tolerance=1e-3))

    def test_is_feasible_barely_bad_loads_rel_set(self) -> None:
        bad_loads = np.array([[160, 200.21], [0, 0], [0, 0], [20.021, 0], [0, 0]])
        self.assertFalse(self.network.is_feasible(bad_loads, relative_tolerance=1e-3))

    def test_is_feasible_barely_good_loads_set_linear(self) -> None:
        good_loads = np.array([[160, 200.0035], [0, 0], [0, 0], [20.0015, 0], [0, 0]])
        self.assertTrue(
            self.network.is_feasible(good_loads, violation_tolerance=1e-3, linear=True)
        )

    def test_is_feasible_barely_bad_loads_set_linear(self) -> None:
        bad_loads = np.array([[160, 200.0045], [0, 0], [0, 0], [20.0015, 0], [0, 0]])
        self.assertFalse(
            self.network.is_feasible(bad_loads, violation_tolerance=1e-3, linear=True)
        )

    def test_constraint_current(self) -> None:
        loads = np.array([[0, 0], [150, 120], [100, 40], [150, 120], [60, 9]])
        np.testing.assert_allclose(
            self.network.constraint_current(loads),
            np.array([[50 + 0j, 50 + 0j], [3 + 0j, -9.3 + 0j]]),
        )
        np.testing.assert_allclose(
            self.network.constraint_current(
                loads, constraints=["_const_1"], time_indices=[1]
            ),
            np.array([[-9.3 + 0j]]),
        )
        np.testing.assert_allclose(
            self.network.constraint_current(loads, constraints=["first_constraint"]),
            np.array([[50 + 0j, 50 + 0j]]),
        )
        np.testing.assert_allclose(
            self.network.constraint_current(loads, time_indices=[1]),
            np.array([[50 + 0j], [-9.3 + 0j]]),
        )<|MERGE_RESOLUTION|>--- conflicted
+++ resolved
@@ -98,10 +98,6 @@
         evse = EVSE("PS-001")
         self.network.register_evse(evse, 240, 0)
         with patch.object(evse, "unplug") as unplug:
-<<<<<<< HEAD
-            self.network.unplug("PS-001")
-        unplug.assert_called_once()
-=======
             with self.assertWarns(UserWarning):
                 self.network.unplug("PS-001", "Session-01")
         unplug.assert_not_called()
@@ -135,7 +131,6 @@
             with self.assertWarns(UserWarning):
                 self.network.unplug("PS-001", "Session-01")
         unplug.assert_not_called()
->>>>>>> 995f45dd
 
     def test_unplug_station_does_not_exist(self) -> None:
         with self.assertRaises(KeyError):
