--- conflicted
+++ resolved
@@ -561,13 +561,8 @@
 
     def _to_dict(
         self, context_dict: Optional[Dict[str, Any]] = None
-<<<<<<< HEAD
-    ) -> Tuple[Dict[str, Any], Dict[str, Any]]:
-        """Implements BaseSimObj._to_dict."""
-=======
     ) -> Tuple[Dict[str, Any], Optional[Dict[str, Any]]]:
         """ Implements BaseSimObj._to_dict. """
->>>>>>> a6491ec4
 
         attribute_dict = {}
         # Serialize non-nested attributes.
@@ -607,13 +602,8 @@
         attribute_dict: Dict[str, Any],
         context_dict: Dict[str, Any],
         loaded_dict: Optional[Dict[str, BaseSimObj]] = None,
-<<<<<<< HEAD
-    ) -> Tuple[BaseSimObj, Dict[str, BaseSimObj]]:
-        """Implements BaseSimObj._from_dict."""
-=======
     ) -> Tuple[BaseSimObj, Optional[Dict[str, BaseSimObj]]]:
         """ Implements BaseSimObj._from_dict. """
->>>>>>> a6491ec4
         out_obj = cls(
             violation_tolerance=attribute_dict["violation_tolerance"],
             relative_tolerance=attribute_dict["relative_tolerance"],
