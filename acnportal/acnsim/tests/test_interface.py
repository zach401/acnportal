from unittest import TestCase
from unittest.mock import Mock, create_autospec, patch

from acnportal.acnsim import Simulator, Interface, InvalidScheduleError
from acnportal.acnsim.network import ChargingNetwork
from acnportal.acnsim.models import EV, EVSE

import numpy as np

class TestInterface(TestCase):
    def setUp(self):
        self.simulator = create_autospec(Simulator)
        self.network = ChargingNetwork()
        self.simulator.network = self.network
        self.interface = Interface(self.simulator)
        evse1 = EVSE('PS-001')
        self.network.register_evse(evse1, 120, -30)
        evse2 = EVSE('PS-002')
        evse3 = EVSE('PS-003')
        self.network.register_evse(evse3, 360, 150)
        self.network.register_evse(evse2, 240, 90)

    def test_init(self):
        self.assertIs(self.interface._simulator, self.simulator)

    def test_active_evs(self):
        _ = self.interface.active_evs()
        self.simulator.get_active_evs.assert_called_once()

    def test_last_applied_pilot_signals_low_iteration(self):
        self.simulator.iteration = 1
        self.assertEqual(self.interface.last_applied_pilot_signals, {})

    def test_allowable_pilot_signals(self):
        self.assertEqual(
            self.interface.allowable_pilot_signals('PS-001'),
            (True, [0, float('inf')])
        )

    def test_evse_voltage(self):
        self.assertEqual(self.interface.evse_voltage('PS-002'), 240)

    def test_is_feasible_empty_schedule(self):
        self.assertTrue(self.interface.is_feasible({}))

    def test_is_feasible_unequal_schedules(self):
        with self.assertRaises(InvalidScheduleError):
            self.interface.is_feasible(
                {'PS-001' : [1, 2], 'PS-002' : [3, 4, 5], 'PS-003' : [4, 5]})

    def test_is_feasible(self):
        # Mock network's is_feasible function to check its call signature later
        self.network.is_feasible = create_autospec(self.network.is_feasible)
        self.interface.is_feasible({'PS-001' : [1, 2], 'PS-002' : [4, 5]})
        network_is_feasible_args = self.network.is_feasible.call_args
        # Check that the call to the network's is_feasible method has the correct arguments
        np.testing.assert_allclose(network_is_feasible_args[0][0], np.array([[1, 2], [0, 0], [4, 5]]))
        # Network's is_feasible method has its second argument (linear) defaulting to False. Check this is the case.
        self.assertEqual(network_is_feasible_args[0][1], False)
<<<<<<< HEAD

# TODO: Tests for GymInterface functions.
=======
        # Network's is_feasible method has its third argument (violation_tolerance) defaulting to None. Check this is the case.
        self.assertIsNone(network_is_feasible_args[0][2])
        self.assertIsNone(network_is_feasible_args[0][3])

    def test_is_feasible_with_options(self):
        # Mock network's is_feasible function to check its call signature later
        self.network.is_feasible = create_autospec(self.network.is_feasible)
        self.interface.is_feasible({'PS-001' : [1, 2], 'PS-002' : [4, 5]}, linear=True, violation_tolerance=1e-3, relative_tolerance=1e-5)
        network_is_feasible_args = self.network.is_feasible.call_args
        # Check that the call to the network's is_feasible method has the correct arguments
        np.testing.assert_allclose(network_is_feasible_args[0][0], np.array([[1, 2], [0, 0], [4, 5]]))
        self.assertEqual(network_is_feasible_args[0][1], True)
        self.assertEqual(network_is_feasible_args[0][2], 1e-3)
        self.assertEqual(network_is_feasible_args[0][3], 1e-5)
>>>>>>> 9e0bd998
<|MERGE_RESOLUTION|>--- conflicted
+++ resolved
@@ -57,10 +57,6 @@
         np.testing.assert_allclose(network_is_feasible_args[0][0], np.array([[1, 2], [0, 0], [4, 5]]))
         # Network's is_feasible method has its second argument (linear) defaulting to False. Check this is the case.
         self.assertEqual(network_is_feasible_args[0][1], False)
-<<<<<<< HEAD
-
-# TODO: Tests for GymInterface functions.
-=======
         # Network's is_feasible method has its third argument (violation_tolerance) defaulting to None. Check this is the case.
         self.assertIsNone(network_is_feasible_args[0][2])
         self.assertIsNone(network_is_feasible_args[0][3])
@@ -75,4 +71,6 @@
         self.assertEqual(network_is_feasible_args[0][1], True)
         self.assertEqual(network_is_feasible_args[0][2], 1e-3)
         self.assertEqual(network_is_feasible_args[0][3], 1e-5)
->>>>>>> 9e0bd998
+
+
+# TODO: Tests for GymInterface functions.