--- conflicted
+++ resolved
@@ -1,23 +1,15 @@
 import numpy as np
-<<<<<<< HEAD
+from ..base import BaseSimObj
 import warnings
-=======
-from ..base import BaseSimObj
->>>>>>> 106127be
 
 IDEAL = 'Ideal'
 NOISY = 'Noisy'
 TWO_STAGE = 'TwoStage'
 
 
-<<<<<<< HEAD
-class Battery:
+class Battery(BaseSimObj):
     """This class models the behavior of a battery and battery
     management system (BMS).
-=======
-class Battery(BaseSimObj):
-    """This class models the behavior of a battery and battery management system (BMS).
->>>>>>> 106127be
 
     Args:
         capacity (float): Capacity of the battery [kWh]
@@ -304,7 +296,6 @@
                      self._max_power, rate_to_full]
                 )
         self._current_charge += charge_power * (period / 60)
-<<<<<<< HEAD
 
 
 def batt_cap_fn(requested_energy, stay_dur, voltage, period):
@@ -444,9 +435,6 @@
         if init >= 0:
             return cap, init
     raise ValueError('No feasible battery size found.')
-=======
-        self._current_charging_power = charge_power
-        return charge_power * 1000 / voltage
 
     def _to_dict(self, context_dict=None):
         """ Implements BaseSimObj._to_dict. """
@@ -466,5 +454,4 @@
             transition_soc=attribute_dict['_transition_soc']
         )
         cls._from_dict_helper(out_obj, attribute_dict)
-        return out_obj, loaded_dict
->>>>>>> 106127be
+        return out_obj, loaded_dict