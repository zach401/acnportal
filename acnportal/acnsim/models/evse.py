--- conflicted
+++ resolved
@@ -205,13 +205,9 @@
     """
     def __init__(self, station_id, allowable_rates):
         super().__init__(station_id, max(allowable_rates))
-<<<<<<< HEAD
-        self.allowable_rates = sorted(list(set(allowable_rates)))
-=======
         allowable_rates = set(allowable_rates)
         allowable_rates.add(0)
         self.allowable_rates = sorted(list(allowable_rates))
->>>>>>> 7aab6b9c
         self.is_continuous = False
 
     @property
