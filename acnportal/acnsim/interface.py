"""
This module contains methods for directly interacting with the _simulator.
"""
import numpy as np
from datetime import timedelta
from collections import namedtuple
from warnings import warn


class SessionInfo:
    """ Class to store information relevant to a charging session.

        Args:
            station_id (str): Unique identifier of the station (EVSE) where the
                session takes place.
            session_id (str): Unique identifier of the charging session.
            energy_requested (float): Energy requested by the user during the
                session. [kWh]
            energy_delivered (float): Energy delivered already during the
                session. [kWh]
            arrival (int): Time index when the session begins.
            departure (int): Time index when the session ends.
            current_time (int): Time index of the current time.
            min_rates (Union[float, List[float]): Lower bound for the charging
                rate of the session. If List (or np.array) length should be
                departure - arrival and each entry is a lower bound for the
                corresponding time period.
            max_rates (Union[float, List[float]): Upper bound for the charging
                rate of the session. If List (or np.array) length should be
                departure - arrival and each entry is a upper bound for the
                corresponding time period.
    """
    def __init__(self, station_id, session_id, requested_energy,
                 energy_delivered, arrival, departure,
                 estimated_departure=None, current_time=0, min_rates=0,
                 max_rates=float('inf')):
        self.station_id = station_id
        self.session_id = session_id
        self.requested_energy = requested_energy
        self.energy_delivered = energy_delivered
        self.arrival = arrival
        self.departure = departure
        self.estimated_departure = estimated_departure
        self.current_time = current_time
        self.min_rates = np.array([min_rates] * self.remaining_time) if \
            np.isscalar(min_rates) else np.array(min_rates)
        self.max_rates = np.array([max_rates] * self.remaining_time) if  \
            np.isscalar(max_rates) else np.array(max_rates)

    @property
    def remaining_demand(self):
        return self.requested_energy - self.energy_delivered

    @property
    def arrival_offset(self):
        return max(self.arrival - self.current_time, 0)

    @property
    def remaining_time(self):
        offset = max(self.arrival_offset, self.current_time)
        return max(self.departure - offset, 0)


class InfrastructureInfo:
    """ Class to store information about the electrical infrastructure.

    Args:
        constraint_matrix (np.array[float]): M x N array relating the
            individual station currents to aggregate currents each of which
            is subject to a constraint. M is the number of constraints and N
            is the number of stations.
        constraint_limits (np.array[float]): Limits on each constrained link.
            Length M.
        phases (np.array[float]): Phase angle of the current at each station
            (EVSE). Length N. [deg]
        voltages (np.array[float]): Voltage of each station. Length N. [V]
        constraint_ids (List[str]): Unique identifier of each constraint.
        station_ids (List[str]): Unique identifier of each station.
        max_pilot (np.array[float]: Maximum pilot signal supported by each
            station.
        min_pilot (np.array[float]: Minimum pilot signal supported by each
            station. A non-zero min_pilot indicates that the station does
            not support any charging rates between 0 and min_pilot.  It is
            implied that all EVSEs support a pilot signal of 0, even if
            min_pilot > 0.
        allowable_pilots (List[np.array[float]): Pilot signals which each
            station supports. The allowable pilot signals for station i are
            stored in allowable_pilots[i]. If a station supports continuous
            pilot signals, the list is of length 2, where the first value is
            the lower bound on the continuous interval and the second is the
            upper bound. In continuous case, it is implied that all EVSEs
            support a pilot signal of 0, even if the continuous interval does
            not include 0.
        is_continuous (np.array[bool]): True if a station supports continuous
            pilot signals, False otherwise.
    """
    def __init__(self, constraint_matrix, constraint_limits, phases,
                 voltages,  constraint_ids, station_ids, max_pilot,
                 min_pilot, allowable_pilots=None, is_continuous=None):
        self.constraint_matrix = constraint_matrix
        self.constraint_limits = constraint_limits
        self.phases = phases
        self.voltages = voltages
        self.constraint_ids = constraint_ids
        self.station_ids = station_ids
        self._station_ids_dict = {station_id: i for i, station_id in
                                  enumerate(self.station_ids)}
        self.max_pilot = max_pilot
        self.min_pilot = min_pilot
        self.allowable_pilots = allowable_pilots if \
            allowable_pilots is not None else [None] * self.num_stations
        self.is_continuous = is_continuous if \
            is_continuous is not None else np.ones(self.num_stations,
                                                   dtype=bool)

    @property
    def num_stations(self):
        return len(self.station_ids)

    def get_station_index(self, station_id):
        return self._station_ids_dict[station_id]


class Interface:
    """ Interface between algorithms and the ACN Simulation Environment."""

    def __init__(self, simulator):
        self._simulator = simulator

    @property
    def active_evs(self):
        """ Returns a list of active EVs for use by the algorithm.

        Returns:
            List[EV]: List of EVs currently plugged in and not finished.
        """
        warn('Property active_evs is depreciated and will be removed in a '
             'future version. Please use active_sessions instead, '
             'as it provides a read-only copy of charging session related '
             'information.')
        return self._active_evs

    @property
    def _active_evs(self):
        """ Returns a list of active EVs for use by the algorithm.

        Returns:
            List[EV]: List of EVs currently plugged in and not finished.
        """
        return self._simulator.get_active_evs()

    @property
    def last_applied_pilot_signals(self):
        """ Return the pilot signals that were applied in the last _iteration
            of the simulation for all active EVs.

        Does not include EVs that arrived in the current _iteration.

        Returns:
            Dict[str, number]: A dictionary with the session ID as key and the
                pilot signal as value.
        """
        i = self._simulator.iteration - 1
        if i > 0:
<<<<<<< HEAD
            return {ev.session_id: self._simulator.pilot_signals[self._simulator.index_of_evse(ev.station_id), i]
                    for ev in self._active_evs if ev.arrival <= i}
=======
            return {
                ev.session_id: self._simulator.pilot_signals[
                    self._simulator.index_of_evse(ev.station_id), i
                ]
                for ev in self.active_evs
                if ev.arrival <= i
            }
>>>>>>> 6210ddd3
        else:
            return {}

    @property
    def last_actual_charging_rate(self):
        """ Return the actual charging rates in the last period for all
            active sessions.

        Returns:
            Dict[str, number]:  A dictionary with the session ID as key and
                actual charging rate as value.
        """
        return {ev.session_id: ev.current_charging_rate for ev in self._active_evs}

    @property
    def current_time(self):
        """ Get the current time (the current _iteration) of the simulator.

        Returns:
            int: The current _iteration of the simulator.
        """
        return self._simulator.iteration

    @property
    def current_datetime(self):
        """ Get the simulated wall time of the simulator.

        Returns:
            datetime: The datetime corresponding to the  current time step of
                the simulator.
        """
        return self._simulator.start + \
            timedelta(minutes=self.period) * self.current_time

    @property
    def period(self):
        """ Return the length of each timestep in the simulation.

        Returns:
            int: Length of each time interval in the simulation. [minutes]
        """
        return self._simulator.period

    def active_sessions(self):
        """ Return a list of SessionInfo objects describing the currently
            charging EVs.

        Returns:
            List[SessionInfo]: List of currently active charging sessions.
        """
        return [SessionInfo(ev.station_id, ev.session_id, ev.requested_energy, ev.energy_delivered, ev.arrival,
                            ev.departure, ev.estimated_departure, self.current_time) for ev in self._active_evs]

    def infrastructure_info(self):
        """ Returns an InfrastructureInfo object generated from interface.

        Returns:
            InfrastructureInfo: A description of the charging infrastructure.
        """
        network = self._simulator.network
        station_ids = network.station_ids
        max_pilot_signals = np.array([self.max_pilot_signal(station_id) for station_id in station_ids])
        min_pilot_signals = np.array([self.min_pilot_signal(station_id) for station_id in station_ids])
        allowable_rates = []
        is_continuous = []
        for station_id in station_ids:
            continuous, allowable = self.allowable_pilot_signals(station_id)
            allowable_rates.append(np.array(allowable))
            is_continuous.append(continuous)
        is_continuous = np.array(is_continuous)
        return InfrastructureInfo(network.constraint_matrix,
                                  network.magnitudes,
                                  network._phase_angles,
                                  network._voltages,
                                  network.constraint_index,
                                  station_ids,
                                  max_pilot_signals,
                                  min_pilot_signals,
                                  allowable_rates,
                                  is_continuous)

    def allowable_pilot_signals(self, station_id):
        """ Returns the allowable pilot signal levels for the specified EVSE.
        One may assume an EVSE pilot signal of 0 is allowed regardless
        of this function's return values.

        Args:
            station_id (str): The ID of the station for which the allowable
                rates should be returned.

        Returns:
            bool: If the range is continuous or not
            list[float]: The sorted set of acceptable pilot signals. If
                continuous this range will have 2 values the min and the max
                acceptable values. [A]
        """
        evse = self._simulator.network._EVSEs[station_id]
        return evse.is_continuous, evse.allowable_pilot_signals

    def max_pilot_signal(self, station_id):
        """ Returns the maximum allowable pilot signal level for the EVSE.

        Args:
            station_id (str): The ID of the station.

        Returns:
            float: the maximum pilot signal supported by this EVSE. [A]
        """
        return self._simulator.network._EVSEs[station_id].max_rate

    def min_pilot_signal(self, station_id):
        """ Returns the minimum allowable pilot signal level for the EVSE.

        Args:
            station_id (str): The ID of the station.

        Returns:
            float: the minimum pilot signal supported by this EVSE. [A]
        """
        return self._simulator.network._EVSEs[station_id].min_rate

    def evse_voltage(self, station_id):
        """ Returns the voltage of the EVSE.

        Args:
            station_id (str): The ID of the station.

        Returns:
            float: voltage of the EVSE. [V]
        """
        return self._simulator.network.voltages[station_id]

    def evse_phase(self, station_id):
        """ Returns the phase angle of the EVSE.

        Args:
            station_id (str): The ID of the station.

        Returns:
            float: phase angle of the EVSE. [degrees]
        """
        return self._simulator.network.phase_angles[station_id]

    def remaining_amp_periods(self, ev):
        """ Return the EV's remaining demand in A*periods.

        Returns:
            float: the EV's remaining demand in A*periods.
        """
        return self._convert_to_amp_periods(ev.remaining_demand, ev.station_id)

    def _convert_to_amp_periods(self, kwh, station_id):
        """ Convert the given energy in kWh to A*periods based on the voltage
            at EVSE station_id.

        Returns:
            float: kwh in A*periods.

        """
        return kwh * 1000 / self.evse_voltage(station_id) * 60 / self.period

    def get_constraints(self):
        """ Get the constraint matrix and EVSE ids for the network.

        Returns:
            np.ndarray: Matrix representing the constraints of the network.
                Each row is a constraint and each
        """
<<<<<<< HEAD
        Constraint = namedtuple('Constraint', ['constraint_matrix',
                                               'magnitudes',
                                               'constraint_index',
                                               'evse_index'])
        network = self._simulator.network
        return Constraint(network.constraint_matrix, network.magnitudes,
                          network.constraint_index, network.station_ids)

    def is_feasible(self, load_currents, linear=False,
                    violation_tolerance=None, relative_tolerance=None):
=======
        Constraint = namedtuple(
            "Constraint",
            ["constraint_matrix", "magnitudes", "constraint_index", "evse_index"],
        )
        network = self._simulator.network
        return Constraint(
            network.constraint_matrix,
            network.magnitudes,
            network.constraint_index,
            network.station_ids,
        )

    def is_feasible(
        self,
        load_currents,
        linear=False,
        violation_tolerance=None,
        relative_tolerance=None,
    ):
>>>>>>> 6210ddd3
        """ Return if a set of current magnitudes for each load are feasible.

        Wraps Network's is_feasible method.

        For a given constraint, the larger of the violation_tolerance
        and relative_tolerance is used to evaluate feasibility.

        Args:
            load_currents (Dict[str, List[number]]): Dictionary mapping
                load_ids to schedules of charging rates.
            linear (bool): If True, linearize all constraints to a more
                conservative but easier to compute constraint by ignoring
                the phase angle and taking the absolute value of all load
                coefficients. Default False.
            violation_tolerance (float): Absolute amount by which
                schedule may violate network constraints. Default
                None, in which case the network's violation_tolerance
                attribute is used.
            relative_tolerance (float): Relative amount by which
                schedule may violate network constraints. Default
                None, in which case the network's relative_tolerance
                attribute is used.

        Returns:
            bool: If load_currents is feasible at time t according to  this
                set of constraints.
        """
        if len(load_currents) == 0:
            return True

        # Check that all schedules are the same length
        schedule_lengths = set(len(x) for x in load_currents.values())
        if len(schedule_lengths) > 1:
            raise InvalidScheduleError("All schedules should have the same length.")
        schedule_length = schedule_lengths.pop()

        # Convert input schedule into its matrix representation
        schedule_matrix = np.array(
            [
                load_currents[evse_id]
                if evse_id in load_currents
                else [0] * schedule_length
                for evse_id in self._simulator.network.station_ids
            ]
        )
        return self._simulator.network.is_feasible(
            schedule_matrix, linear, violation_tolerance, relative_tolerance
        )

    def get_prices(self, length, start=None):
        """ Get a vector of prices beginning at time start and continuing for
            length periods. ($/kWh)

        Args:
            length (int): Number of elements in the prices vector. One entry
                per period.
            start (int): Time step of the simulation where price vector should
                begin. If None, uses the current timestep of the simulation.
                Default None.

        Returns:
            np.ndarray[float]: Array of floats where each entry is the price
                for the corresponding period. ($/kWh)
        """
        if "tariff" in self._simulator.signals:
            if start is None:
                start = self.current_time
<<<<<<< HEAD
            price_start = self._simulator.start + \
                          timedelta(minutes=self.period)*start
            return np.array(self._simulator.signals['tariff'].get_tariffs(price_start, length, self.period))
=======
            price_start = self._simulator.start + timedelta(minutes=self.period) * start
            return np.array(
                self._simulator.signals["tariff"].get_tariffs(
                    price_start, length, self.period
                )
            )
>>>>>>> 6210ddd3
        else:
            raise ValueError("No pricing method is specified.")

    def get_demand_charge(self, start=None):
        """ Get the demand charge for the given period. ($/kW)

        Args:
            start (int): Time step of the simulation where price vector should
                begin. If None, uses the current timestep of the simulation.
                Default None.

        Returns:
            float: Demand charge for the given period. ($/kW)
        """
        if "tariff" in self._simulator.signals:
            if start is None:
                start = self.current_time
<<<<<<< HEAD
            price_start = self._simulator.start + \
                          timedelta(minutes=self.period) * start
            return self._simulator.signals['tariff'].get_demand_charge(price_start)
=======
            price_start = self._simulator.start + timedelta(minutes=self.period) * start
            return self._simulator.signals["tariff"].get_demand_charge(price_start)
>>>>>>> 6210ddd3
        else:
            raise ValueError("No pricing method is specified.")

    def get_prev_peak(self):
        """ Get the highest aggregate peak demand so far in the simulation.

        Returns:
            float: Peak demand so far in the simulation. (A)
        """
        return self._simulator.peak


class InvalidScheduleError(Exception):
    """ Raised when the schedule passed to the simulator is invalid. """<|MERGE_RESOLUTION|>--- conflicted
+++ resolved
@@ -162,18 +162,8 @@
         """
         i = self._simulator.iteration - 1
         if i > 0:
-<<<<<<< HEAD
             return {ev.session_id: self._simulator.pilot_signals[self._simulator.index_of_evse(ev.station_id), i]
                     for ev in self._active_evs if ev.arrival <= i}
-=======
-            return {
-                ev.session_id: self._simulator.pilot_signals[
-                    self._simulator.index_of_evse(ev.station_id), i
-                ]
-                for ev in self.active_evs
-                if ev.arrival <= i
-            }
->>>>>>> 6210ddd3
         else:
             return {}
 
@@ -183,8 +173,7 @@
             active sessions.
 
         Returns:
-            Dict[str, number]:  A dictionary with the session ID as key and
-                actual charging rate as value.
+            Dict[str, number]:  A dictionary with the session ID as key and actual charging rate as value.
         """
         return {ev.session_id: ev.current_charging_rate for ev in self._active_evs}
 
@@ -261,20 +250,18 @@
         of this function's return values.
 
         Args:
-            station_id (str): The ID of the station for which the allowable
-                rates should be returned.
+            station_id (str): The ID of the station for which the allowable rates should be returned.
 
         Returns:
             bool: If the range is continuous or not
-            list[float]: The sorted set of acceptable pilot signals. If
-                continuous this range will have 2 values the min and the max
-                acceptable values. [A]
+            list[float]: The sorted set of acceptable pilot signals. If continuous this range will have 2 values
+                the min and the max acceptable values. [A]
         """
         evse = self._simulator.network._EVSEs[station_id]
         return evse.is_continuous, evse.allowable_pilot_signals
 
     def max_pilot_signal(self, station_id):
-        """ Returns the maximum allowable pilot signal level for the EVSE.
+        """ Returns the maximum allowable pilot signal level for the specified EVSE.
 
         Args:
             station_id (str): The ID of the station.
@@ -342,18 +329,6 @@
             np.ndarray: Matrix representing the constraints of the network.
                 Each row is a constraint and each
         """
-<<<<<<< HEAD
-        Constraint = namedtuple('Constraint', ['constraint_matrix',
-                                               'magnitudes',
-                                               'constraint_index',
-                                               'evse_index'])
-        network = self._simulator.network
-        return Constraint(network.constraint_matrix, network.magnitudes,
-                          network.constraint_index, network.station_ids)
-
-    def is_feasible(self, load_currents, linear=False,
-                    violation_tolerance=None, relative_tolerance=None):
-=======
         Constraint = namedtuple(
             "Constraint",
             ["constraint_matrix", "magnitudes", "constraint_index", "evse_index"],
@@ -373,7 +348,6 @@
         violation_tolerance=None,
         relative_tolerance=None,
     ):
->>>>>>> 6210ddd3
         """ Return if a set of current magnitudes for each load are feasible.
 
         Wraps Network's is_feasible method.
@@ -382,12 +356,9 @@
         and relative_tolerance is used to evaluate feasibility.
 
         Args:
-            load_currents (Dict[str, List[number]]): Dictionary mapping
-                load_ids to schedules of charging rates.
-            linear (bool): If True, linearize all constraints to a more
-                conservative but easier to compute constraint by ignoring
-                the phase angle and taking the absolute value of all load
-                coefficients. Default False.
+            load_currents (Dict[str, List[number]]): Dictionary mapping load_ids to schedules of charging rates.
+            linear (bool): If True, linearize all constraints to a more conservative but easier to compute constraint by
+                ignoring the phase angle and taking the absolute value of all load coefficients. Default False.
             violation_tolerance (float): Absolute amount by which
                 schedule may violate network constraints. Default
                 None, in which case the network's violation_tolerance
@@ -398,8 +369,7 @@
                 attribute is used.
 
         Returns:
-            bool: If load_currents is feasible at time t according to  this
-                set of constraints.
+            bool: If load_currents is feasible at time t according to this set of constraints.
         """
         if len(load_currents) == 0:
             return True
@@ -441,18 +411,12 @@
         if "tariff" in self._simulator.signals:
             if start is None:
                 start = self.current_time
-<<<<<<< HEAD
-            price_start = self._simulator.start + \
-                          timedelta(minutes=self.period)*start
-            return np.array(self._simulator.signals['tariff'].get_tariffs(price_start, length, self.period))
-=======
             price_start = self._simulator.start + timedelta(minutes=self.period) * start
             return np.array(
                 self._simulator.signals["tariff"].get_tariffs(
                     price_start, length, self.period
                 )
             )
->>>>>>> 6210ddd3
         else:
             raise ValueError("No pricing method is specified.")
 
@@ -470,14 +434,8 @@
         if "tariff" in self._simulator.signals:
             if start is None:
                 start = self.current_time
-<<<<<<< HEAD
-            price_start = self._simulator.start + \
-                          timedelta(minutes=self.period) * start
-            return self._simulator.signals['tariff'].get_demand_charge(price_start)
-=======
             price_start = self._simulator.start + timedelta(minutes=self.period) * start
             return self._simulator.signals["tariff"].get_demand_charge(price_start)
->>>>>>> 6210ddd3
         else:
             raise ValueError("No pricing method is specified.")
 
