import copy
from datetime import datetime
<<<<<<< HEAD
from typing import Optional, Dict, Any, Tuple, List, Type
=======
from typing import Dict
>>>>>>> b978a656

import warnings
import json

# noinspection PyProtectedMember
from pydoc import locate

from .events import *
from .events import UnplugEvent
from .interface import Interface
from .interface import InvalidScheduleError
from acnportal.algorithms import BaseAlgorithm
from .base import BaseSimObj


class Simulator(BaseSimObj):
    """ Central class of the acnsim package.

    The Simulator class is the central place where everything about a particular simulation is stored including the
    network, scheduling algorithm, and events. It is also where timekeeping is done and orchestrates calling the
    scheduling algorithm, sending pilots to the network, and updating the energy delivered to each EV.

    Args:
        network (ChargingNetwork): The charging network which the simulation will use.
        scheduler (BaseAlgorithm): The scheduling algorithm used in the simulation.
            If scheduler = None, Simulator.run() cannot be called.
        events (EventQueue): Queue of events which will occur in the simulation.
        start (datetime): Date and time of the first period of the simulation.
        period (float): Length of each time interval in the simulation in minutes. Default: 1
        signals (Dict[str, ...]):
        store_schedule_history (bool): If True, store the scheduler output each time it is run. Note this can use lots
            of memory for long simulations.
        interface_type (type): The class of interface to register with the scheduler.
    """

    period: float
    ev_history: Dict[str, EV]
    event_history: List[Event]
    schedule_history: Optional[Dict[int, Dict[str, List[float]]]]
    max_recompute: Optional[int]

    def __init__(
        self,
        network,
        scheduler,
        events,
        start,
        period: float = 1,
        signals=None,
        store_schedule_history=False,
        verbose=True,
        interface_type=Interface,
    ):
        self.network = network
        self.scheduler = scheduler
        self.max_recompute = None
        self.event_queue = events
        self.start = start
        self.period = period
        self.signals = signals
        self.verbose = verbose

        # Information storage
        width = 1
        if self.event_queue.get_last_timestamp() is not None:
            width = self.event_queue.get_last_timestamp() + 1
        self.pilot_signals = np.zeros((len(self.network.station_ids), width))
        self.charging_rates = np.zeros((len(self.network.station_ids), width))
        self.peak = 0
        self.ev_history = {}
        self.event_history = []
        if store_schedule_history:
            self.schedule_history = {}
        else:
            self.schedule_history = None

        # Local Variables
        self._iteration = 0
        self._resolve = False
        self._last_schedule_update = None

        # Interface registration is moved here so that copies of this
        # simulator have all attributes.
        if scheduler is not None:
            self.max_recompute = scheduler.max_recompute
            self.scheduler.register_interface(interface_type(self))

    def get_interface(self, interface_type: type) -> Interface:
        """ Generates and returns an Interface to this Simulator. TODO Tests for this."""
        return interface_type(self)

    @property
    def iteration(self):
        return self._iteration

    def run(self):
        """
        If scheduler is not None, run the simulation until the event queue is empty.

        The run function is the heart of the simulator. It triggers all actions and keeps the simulator moving forward.
        Its actions are (in order):
            1. Get current events from the event queue and execute them.
            2. If necessary run the scheduling algorithm.
            3. Send pilot signals to the network.
            4. Receive back actual charging rates from the network and store the results.

        Returns:
            None

        Raises:
            TypeError: If called when the scheduler attribute is None.
                The run() method requires a BaseAlgorithm-like
                scheduler to execute.
        """
        if self.scheduler is None:
            raise TypeError("Add a scheduler before attempting to call" " run().")
        while not self.event_queue.empty():
            current_events = self.event_queue.get_current_events(self._iteration)
            for e in current_events:
                self.event_history.append(e)
                self._process_event(e)
            if (
                self._resolve
                or self.max_recompute is not None
                and (
                    self._last_schedule_update is None
                    or self._iteration - self._last_schedule_update
                    >= self.max_recompute
                )
            ):
                new_schedule = self.scheduler.run()
                self._update_schedules(new_schedule)
                if self.schedule_history is not None:
                    self.schedule_history[self._iteration] = new_schedule
                self._last_schedule_update = self._iteration
                self._resolve = False
            if not self.event_queue.empty():
                width_increase = self.event_queue.get_last_timestamp() + 1
            else:
                width_increase = self._iteration + 1
            self.pilot_signals = _increase_width(self.pilot_signals, width_increase)
            self.charging_rates = _increase_width(self.charging_rates, width_increase)
            self.network.update_pilots(self.pilot_signals, self._iteration, self.period)
            self._store_actual_charging_rates()
            self.network.post_charging_update()
            self._iteration = self._iteration + 1

    def step(self, new_schedule):
        """ Step the simulation until the next schedule recompute is
        required.

        The step function executes a single iteration of the run()
        function. However, the step function updates the simulator with
        an input schedule rather than query the scheduler for a new
        schedule when one is required. Also, step will return a flag if
        the simulation is done.

        Args:
            new_schedule (Dict[str, List[number]]): Dictionary mapping
                station ids to a schedule of pilot signals.

        Returns:
            bool: True if the simulation is complete.
        """
        while (
            not self.event_queue.empty()
            and not self._resolve
            and (
                self.max_recompute is None
                or (self._iteration - self._last_schedule_update < self.max_recompute)
            )
        ):
            self._update_schedules(new_schedule)
            if self.schedule_history is not None:
                self.schedule_history[self._iteration] = new_schedule
            self._last_schedule_update = self._iteration
            self._resolve = False
            if self.event_queue.get_last_timestamp() is not None:
                width_increase = max(
                    self.event_queue.get_last_timestamp() + 1, self._iteration + 1
                )
            else:
                width_increase = self._iteration + 1
            self.pilot_signals = _increase_width(self.pilot_signals, width_increase)
            self.charging_rates = _increase_width(self.charging_rates, width_increase)
            self.network.update_pilots(self.pilot_signals, self._iteration, self.period)
            self._store_actual_charging_rates()
            self.network.post_charging_update()
            self._iteration = self._iteration + 1
            current_events = self.event_queue.get_current_events(self._iteration)
            for e in current_events:
                self.event_history.append(e)
                self._process_event(e)
        return self.event_queue.empty()

    def get_active_evs(self):
        """ Return all EVs which are plugged in and not fully charged at the current time.

        Wrapper for self.network.active_evs. See its documentation for more details.

        Returns:
            List[EV]: List of all EVs which are plugged in but not fully charged at the current time.

        """
        evs = copy.deepcopy(self.network.active_evs)
        return evs

    def _process_event(self, event):
        """ Process an event and take appropriate actions.

        Args:
            event (Event): Event to be processed.

        Returns:
            None
        """
        if event.event_type == "Plugin":
            self._print("Plugin Event...")
            self.network.plugin(event.ev)
            self.ev_history[event.ev.session_id] = event.ev
            self.event_queue.add_event(UnplugEvent(event.ev.departure, event.ev))
            self._resolve = True
            self._last_schedule_update = event.timestamp
        elif event.event_type == "Unplug":
            self._print("Unplug Event...")
            self.network.unplug(event.ev.station_id, event.ev.session_id)
            self._resolve = True
            self._last_schedule_update = event.timestamp
        elif event.event_type == "Recompute":
            self._print("Recompute Event...")
            self._resolve = True

    def _update_schedules(self, new_schedule):
        """ Extend the current self.pilot_signals with the new pilot signal schedule.

        Args:
            new_schedule (Dict[str, List[number]]): Dictionary mapping station ids to a schedule of pilot signals.

        Returns:
            None

        Raises:
            KeyError: Raised when station_id is in the new_schedule but not registered in the Network.
        """
        if len(new_schedule) == 0:
            return

        for station_id in new_schedule:
            if station_id not in self.network.station_ids:
                raise KeyError(
                    "Station {0} in schedule but not found in network.".format(
                        station_id
                    )
                )

        schedule_lengths = set(len(x) for x in new_schedule.values())
        if len(schedule_lengths) > 1:
            raise InvalidScheduleError("All schedules should have the same length.")
        schedule_length = schedule_lengths.pop()

        schedule_matrix = np.array(
            [
                new_schedule[evse_id]
                if evse_id in new_schedule
                else [0] * schedule_length
                for evse_id in self.network.station_ids
            ]
        )
        if not self.network.is_feasible(schedule_matrix):
            aggregate_currents = self.network.constraint_current(schedule_matrix)
            diff_vec = (
                np.abs(aggregate_currents)
                - np.tile(
                    self.network.magnitudes + self.network.violation_tolerance,
                    (schedule_length, 1),
                ).T
            )
            max_idx = np.unravel_index(np.argmax(diff_vec), diff_vec.shape)
            max_diff = diff_vec[max_idx]
            max_timeidx = max_idx[1]
            max_constraint = self.network.constraint_index[max_idx[0]]
            warnings.warn(
                f"Invalid schedule provided at iteration {self._iteration}. "
                f"Max violation is {max_diff} A on {max_constraint} "
                f"at time index {max_timeidx}.",
                UserWarning,
            )
        if self._iteration + schedule_length <= self.pilot_signals.shape[1]:
            self.pilot_signals[
                :, self._iteration : (self._iteration + schedule_length)
            ] = schedule_matrix
        else:
            # We've reached the end of pilot_signals, so double pilot_signal array width
            self.pilot_signals = _increase_width(
                self.pilot_signals,
                max(
                    self.event_queue.get_last_timestamp() + 1,
                    self._iteration + schedule_length,
                ),
            )
            self.pilot_signals[
                :, self._iteration : (self._iteration + schedule_length)
            ] = schedule_matrix

    def _store_actual_charging_rates(self):
        """ Store actual charging rates from the network in the simulator for later analysis."""
        current_rates = self.network.current_charging_rates
        agg = np.sum(current_rates)
        if self.iteration < self.charging_rates.shape[1]:
            self.charging_rates[:, self.iteration] = current_rates.T
        else:
            if not self.event_queue.empty():
                width_increase = self.event_queue.get_last_timestamp() + 1
            else:
                width_increase = self._iteration + 1
            self.charging_rates = _increase_width(self.charging_rates, width_increase)
            self.charging_rates[:, self._iteration] = current_rates.T
        self.peak = max(self.peak, agg)

    def _print(self, s):
        if self.verbose:
            print(s)

    def charging_rates_as_df(self):
        """ Return the charging rates as a pandas DataFrame, with EVSE id as columns
        and iteration as index.

        Returns:
            pandas.DataFrame: A DataFrame containing the charging rates
                of the simulation. Columns are EVSE id, and the index is
                the iteration.
        """
        return pd.DataFrame(
            data=self.charging_rates.T, columns=self.network.station_ids
        )

    def pilot_signals_as_df(self):
        """ Return the pilot signals as a pandas DataFrame

        Returns:
            pandas.DataFrame: A DataFrame containing the pilot signals
                of the simulation. Columns are EVSE id, and the index is
                the iteration.
        """
        return pd.DataFrame(data=self.pilot_signals.T, columns=self.network.station_ids)

    def index_of_evse(self, station_id):
        """ Return the numerical index of the EVSE given by station_id in the (ordered) dictionary
        of EVSEs.
        """
        if station_id not in self.network.station_ids:
            raise KeyError("EVSE {0} not found in network.".format(station_id))
        return self.network.station_ids.index(station_id)

    def _to_dict(
        self, context_dict: Optional[Dict[str, Any]] = None
    ) -> Tuple[Dict[str, Any], Optional[Dict[str, Any]]]:
        """
        Implements BaseSimObj._to_dict. Certain simulator attributes are
        not serialized completely as they are not ACN-Sim objects
        (signals and scheduler exist in their own modules).

        If the Python version used is less than 3.7, datetimes cannot be
        accurately loaded. As such, a warning is thrown when the start
        attribute is serialized.

        The signals attribute is only serialized if it is natively
        JSON Serializable, otherwise None is stored.

        Only the scheduler's name is serialized.
        """
        attribute_dict = {}

        # noinspection PyProtectedMember
        registry, context_dict = self.network._to_registry(context_dict=context_dict)
        attribute_dict["network"] = registry["id"]

        registry, context_dict = self.event_queue._to_registry(
            context_dict=context_dict
        )
        attribute_dict["event_queue"] = registry["id"]

        attribute_dict["scheduler"] = (
            f"{self.scheduler.__module__}." f"{self.scheduler.__class__.__name__}"
        )

        attribute_dict["start"] = self.start.strftime("%H:%M:%S.%f %d%m%Y")

        try:
            json.dumps(self.signals)
        except TypeError:
            warnings.warn(
                "Not serializing signals as value types"
                "are not natively JSON serializable.",
                UserWarning,
            )
            attribute_dict["signals"] = None
        else:
            attribute_dict["signals"] = self.signals

        # Serialize non-nested attributes.
        nn_attr_lst = [
            "period",
            "max_recompute",
            "verbose",
            "peak",
            "_iteration",
            "_resolve",
            "_last_schedule_update",
            "schedule_history",
            "pilot_signals",
            "charging_rates",
        ]
        for attr in nn_attr_lst:
            attribute_dict[attr] = getattr(self, attr)

        ev_history = {}
        for session_id, ev in self.ev_history.items():
            # noinspection PyProtectedMember
            registry, context_dict = ev._to_registry(context_dict=context_dict)
            ev_history[session_id] = registry["id"]
        attribute_dict["ev_history"] = ev_history

        event_history = []
        for past_event in self.event_history:
            # noinspection PyProtectedMember
            registry, context_dict = past_event._to_registry(context_dict=context_dict)
            event_history.append(registry["id"])
        attribute_dict["event_history"] = event_history

        return attribute_dict, context_dict

    @classmethod
    def _from_dict(
        cls,
        attribute_dict: Dict[str, Any],
        context_dict: Dict[str, Any],
        loaded_dict: Optional[Dict[str, BaseSimObj]] = None,
    ) -> Tuple[BaseSimObj, Optional[Dict[str, BaseSimObj]]]:
        """
        Implements BaseSimObj._from_dict. Certain simulator attributes
        are not loaded completely as they are not ACN-Sim objects
        (signals and scheduler exist in their own modules).

        If the Python version used is less than 3.7, the start attribute
        is stored in ISO format instead of datetime, and a warning is
        thrown.

        The signals attribute is only loaded if it was natively
        JSON Serializable, in the original object, otherwise None is
        set as the signals attribute. The Simulator's signals can be set
        after the Simulator is loaded.

        The scheduler attribute is only accurate if the scheduler's
        constructor takes no arguments, otherwise BaseAlgorithm is
        stored. The Simulator provides a method to set the scheduler
        after the Simulator is loaded.

        Warnings are issued if unexpected object types are encountered. Typing is
        ignored for these cases.
        """
        # noinspection PyProtectedMember
        network, loaded_dict = BaseSimObj._build_from_id(
            attribute_dict["network"], context_dict, loaded_dict=loaded_dict
        )

        # noinspection PyProtectedMember
        events, loaded_dict = BaseSimObj._build_from_id(
            attribute_dict["event_queue"], context_dict, loaded_dict=loaded_dict
        )
        # locate outputs an object in general, though a BaseSimObj class is expected
        # here. Mypy will ignore this.
        scheduler_cls: Type["BaseAlgorithm"] = locate(  # type: ignore
            attribute_dict["scheduler"]
        )
        try:
            scheduler: BaseAlgorithm = scheduler_cls()
        except TypeError:
            warnings.warn(
                f"Scheduler {attribute_dict['scheduler']} "
                f"requires constructor inputs. Setting "
                f"scheduler to BaseAlgorithm instead."
            )
            scheduler = BaseAlgorithm()

        start = datetime.strptime(attribute_dict["start"], "%H:%M:%S.%f %d%m%Y")

        out_obj = cls(
            network,
            scheduler,
            events,
            start,
            period=attribute_dict["period"],
            signals=attribute_dict["signals"],
            verbose=attribute_dict["verbose"],
        )
        scheduler.register_interface(Interface(out_obj))

        attr_lst = [
            "max_recompute",
            "peak",
            "_iteration",
            "_resolve",
            "_last_schedule_update",
        ]
        for attr in attr_lst:
            setattr(out_obj, attr, attribute_dict[attr])

        if attribute_dict["schedule_history"] is not None:
            out_obj.schedule_history = {
                int(key): value
                for key, value in attribute_dict["schedule_history"].items()
            }
        else:
            out_obj.schedule_history = None

        out_obj.pilot_signals = np.array(attribute_dict["pilot_signals"])
        out_obj.charging_rates = np.array(attribute_dict["charging_rates"])

        ev_history: Dict[str, EV] = {}
        for session_id, ev in attribute_dict["ev_history"].items():
            ev_elt: EV
            ev_elt, loaded_dict = BaseSimObj._build_from_id(  # type: ignore
                ev, context_dict, loaded_dict=loaded_dict
            )
            if not isinstance(ev_elt, EV):
                warnings.warn(
                    f"Got an element of type {ev_elt} when loading ev_history, which "
                    f"is not an instance of EV or a subclass. Loaded "
                    f"object may not function correctly."
                )
            ev_history[session_id] = ev_elt
        out_obj.ev_history = ev_history

        event_history: List[Event] = []
        for past_event in attribute_dict["event_history"]:
            loaded_event: Event
            loaded_event, loaded_dict = BaseSimObj._build_from_id(  # type: ignore
                past_event, context_dict, loaded_dict=loaded_dict
            )
            if not isinstance(loaded_event, Event):
                warnings.warn(
                    f"Got an element of type {loaded_event} when loading ev_history,"
                    f"which is not an instance of EV or a subclass. Loaded "
                    f"object may not function correctly."
                )
            event_history.append(loaded_event)
        out_obj.event_history = event_history

        return out_obj, loaded_dict

    def update_scheduler(self, new_scheduler, interface_type: type = Interface):
        """ Updates a Simulator's schedule. """
        self.scheduler = new_scheduler
        self.scheduler.register_interface(interface_type(self))
        self.max_recompute = new_scheduler.max_recompute


def _increase_width(a, target_width):
    """ Returns a new 2-D numpy array with target_width number of columns, with the contents
    of a up to the first a.shape[1] columns and 0's thereafter.

    Args:
        a (numpy.Array): 2-D numpy array to be expanded.
        target_width (int): desired number of columns; must be greater than number of columns in a
    Returns:
        numpy.Array
    """
    if target_width <= a.shape[1]:
        return a
    new_matrix = np.zeros((a.shape[0], target_width))
    new_matrix[:, : a.shape[1]] = a
    return new_matrix<|MERGE_RESOLUTION|>--- conflicted
+++ resolved
@@ -1,10 +1,6 @@
 import copy
 from datetime import datetime
-<<<<<<< HEAD
 from typing import Optional, Dict, Any, Tuple, List, Type
-=======
-from typing import Dict
->>>>>>> b978a656
 
 import warnings
 import json
