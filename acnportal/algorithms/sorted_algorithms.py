# coding=utf-8
"""
Sorting-based scheduling algorithms.
"""
from collections import deque
from copy import copy
from typing import Callable, List, Optional, Dict

import numpy as np

from .upper_bound_estimator import UpperBoundEstimatorBase
from .base_algorithm import BaseAlgorithm
from .utils import infrastructure_constraints_feasible
from .postprocessing import format_array_schedule
from .preprocessing import (
    enforce_pilot_limit,
    apply_upper_bound_estimate,
    apply_minimum_charging_rate,
    remove_finished_sessions
)
from warnings import warn

from acnportal.acnsim.interface import SessionInfo, InfrastructureInfo, Interface


class SortedSchedulingAlgo(BaseAlgorithm):
    """ Class for sorting based algorithms like First Come First Served (FCFS) and
    Earliest Deadline First (EDF).

    Implements abstract class BaseAlgorithm.

    For this family of algorithms, active EVs are first sorted by some metric, then
    current is allocated to each EV in order. To allocate current we use a binary
    search approach which allocates each EV the maximum current possible subject to the
    constraints and already allocated allotments.

    The argument sort_fn controlled how the EVs are sorted and thus which sorting based
    algorithm is implemented.

    Args:
        sort_fn (Callable[[List[SessionInfo], Interface], List[SessionInfo]]): Function
            which takes in a list of SessionInfo objects and returns a list of the
            same SessionInfo objects but sorted according to some metric.
    """

    _sort_fn: Callable[[List[SessionInfo], Interface], List[SessionInfo]]
    estimate_max_rate: bool
    max_rate_estimator: Optional[UpperBoundEstimatorBase]
    uninterrupted_charging: bool
    allow_overcharging: bool

    def __init__(
        self,
        sort_fn: Callable[[List[SessionInfo], Interface], List[SessionInfo]],
        estimate_max_rate: bool = False,
        max_rate_estimator: Optional[UpperBoundEstimatorBase] = None,
        uninterrupted_charging: bool = False,
        allow_overcharging: bool = False,
    ) -> None:
        super().__init__()
        self._sort_fn = sort_fn
        # Call algorithm each period since it only returns a rate for the
        # next period.
        self.max_recompute = 1
        self.estimate_max_rate = estimate_max_rate
        self.max_rate_estimator = max_rate_estimator
        self.uninterrupted_charging = uninterrupted_charging
        self.allow_overcharging = allow_overcharging

    def register_interface(self, interface: Interface) -> None:
        """ Register interface to the _simulator/physical system.

        This interface is the only connection between the algorithm and what it
            is controlling. Its purpose is to abstract the underlying
            network so that the same algorithms can run on a simulated
            environment or a physical one.

        Args:
            interface (Interface): An interface to the underlying network
                whether simulated or real.

        Returns:
            None
        """
        self._interface = interface
        if self.max_rate_estimator is not None:
            self.max_rate_estimator.register_interface(interface)

    def run_preprocessing(
        self, active_sessions: List[SessionInfo], infrastructure: InfrastructureInfo
    ) -> List[SessionInfo]:
        """ Run a set of preprocessing functions on the active_sessions given to the
        algorithm.

        Args:
            active_sessions (List[SessionInfo]): see BaseAlgorithm
            infrastructure (InfrastructureInfo): Description of the electrical
                infrastructure.

        Returns:
            List[SessionInfo]: A list of processed SessionInfo objects.

        """
        active_sessions: List[SessionInfo] = enforce_pilot_limit(
            active_sessions, infrastructure
        )
        if self.estimate_max_rate:
            active_sessions: List[SessionInfo] = apply_upper_bound_estimate(
                self.max_rate_estimator, active_sessions
            )
        if self.uninterrupted_charging:
            active_sessions: List[SessionInfo] = apply_minimum_charging_rate(
                active_sessions, infrastructure, self.interface.period
            )
        if self.allow_overcharging:
            warn("allow_overcharging is currently not supported.")
        return active_sessions

    def sorting_algorithm(
        self, active_sessions: List[SessionInfo], infrastructure: InfrastructureInfo
    ) -> np.ndarray:
        """ Schedule EVs by first sorting them by sort_fn, then allocating
            them their maximum feasible rate.

        See class documentation for description of the algorithm.

        Args:
            active_sessions (List[SessionInfo]): see BaseAlgorithm
            infrastructure (InfrastructureInfo): Description of the electrical
                infrastructure.

        Returns:
            np.array[Union[float, int]]: Array of charging rates, where each
                row is the charging rates for a specific session.
        """
        queue: List[SessionInfo] = self._sort_fn(active_sessions, self.interface)
        schedule: np.ndarray = np.zeros(infrastructure.num_stations)

        # Start each EV at its lower bound
        for session in queue:
            station_index: int = infrastructure.get_station_index(session.station_id)
            lb: float = max(0, session.min_rates[0])
            schedule[station_index] = lb

        if not infrastructure_constraints_feasible(schedule, infrastructure):
            raise ValueError(
                "Charging all sessions at their lower bound " "is not feasible."
            )

        for session in queue:
            station_index = infrastructure.get_station_index(session.station_id)
            ub: float = min(
                session.max_rates[0], self.interface.remaining_amp_periods(session)
            )
            lb: float = max(0, session.min_rates[0])
            # ub = max(lb, session.max_rates[0])
            if infrastructure.is_continuous[station_index]:
                charging_rate: float = self.max_feasible_rate(
                    station_index, ub, schedule, infrastructure, eps=0.01, lb=lb
                )
            else:
                allowable = [
                    a
                    for a in infrastructure.allowable_pilots[station_index]
                    if lb <= a <= ub
                ]

                if len(allowable) == 0:
                    charging_rate = 0
                else:
                    charging_rate = self.discrete_max_feasible_rate(
                        station_index, allowable, schedule, infrastructure
                    )
            schedule[station_index] = charging_rate
        return schedule

    @staticmethod
    def max_feasible_rate(
        station_index: int,
        ub: float,
        schedule: np.ndarray,
        infrastructure: InfrastructureInfo,
        eps: float = 0.0001,
        lb: float = 0.0,
    ) -> float:
        """ Return the maximum feasible rate less than ub subject to the environment's
        constraints.

        If schedule contains non-zero elements at the given time, these are
        treated as fixed allocations and this function will include them
        when determining the maximum feasible rate for the given EVSE.

        Args:
            station_index (int): Index for the station in the schedule
                vector.
            ub (float): Upper bound on the charging rate. [A]
            schedule (np.array[Union[float, int]]): Array of charging rates, where each
                row is the charging rates for a specific session.
            infrastructure (InfrastructureInfo): Description of the electrical
                infrastructure.
            eps (float): Accuracy to which the max rate should be calculated.
                (When the binary search is terminated.)
            lb (float): Lower bound on the charging rate [A]

        Returns:
            float: maximum feasible rate less than ub subject to the
                environment's constraints. [A]
        """

        def bisection(
            _index: int, _lb: float, _ub: float, _schedule: np.ndarray
        ) -> float:
            """ Use the bisection method to find the maximum feasible charging
                rate for the EV. """
            mid: float = (_ub + _lb) / 2
            _new_schedule = copy(schedule)
            _new_schedule[_index] = mid
            if (_ub - _lb) <= eps:
                return _lb
            elif infrastructure_constraints_feasible(_new_schedule, infrastructure):
                return bisection(_index, mid, _ub, _new_schedule)
            else:
                return bisection(_index, _lb, mid, _new_schedule)

        if not infrastructure_constraints_feasible(schedule, infrastructure):
            raise ValueError("The initial schedule is not feasible.")

        # Test maximum rate to short-circuit bisection
        new_schedule = copy(schedule)
        new_schedule[station_index] = ub
        if infrastructure_constraints_feasible(new_schedule, infrastructure):
            return ub
        return bisection(station_index, lb, ub, schedule)

    @staticmethod
    def discrete_max_feasible_rate(
        station_index: int,
        allowable_pilots: List[float],
        schedule: np.ndarray,
        infrastructure: InfrastructureInfo,
    ) -> float:
        """ Return the maximum feasible allowable rate subject to the
            infrastructure's constraints and the discrete pilot constraints of this
            station.

        If schedule contains non-zero elements at the given time, these are
        treated as fixed allocations and this function will include them
        when determining the maximum feasible rate for the given EVSE.

        Args:
            station_index (int): Index for the station in the schedule
                vector.
            allowable_pilots (List[float]): List of allowable charging rates
                sorted in ascending order.
            schedule (np.array[Union[float, int]]): Array of charging rates, where each
                row is the charging rates for a specific session.
            infrastructure (InfrastructureInfo): Description of the electrical
                infrastructure.

        Returns:
            float: maximum feasible rate less than ub subject to the
                infrastructure's constraints. [A]
        """
        if not infrastructure_constraints_feasible(schedule, infrastructure):
            raise ValueError("The initial schedule is not feasible.")
        new_schedule = copy(schedule)
        feasible_idx = len(allowable_pilots) - 1
        new_schedule[station_index] = allowable_pilots[feasible_idx]
        while not infrastructure_constraints_feasible(new_schedule, infrastructure):
            feasible_idx -= 1
            if feasible_idx < 0:
                new_schedule[station_index] = 0
                break
            else:
                new_schedule[station_index] = allowable_pilots[feasible_idx]
        return new_schedule[station_index]

    # noinspection PyMethodMayBeStatic
    def run_postprocessing(
        self, raw_schedule: np.ndarray, infrastructure: InfrastructureInfo
    ) -> Dict[str, List[float]]:
        """ Run a set of postprocessing functions on the schedule returned by the
        algorithm

        Args:
            raw_schedule (np.ndarray): An unprocessed schedule returned by a step of the
                algorithm.
            infrastructure (InfrastructureInfo): Description of the electrical
                infrastructure.

        Returns:
            Dict[str, List[float]]: Output schedule in a Simulator-accepted form (see
                BaseAlgorithm.schedule).

        """
        return format_array_schedule(raw_schedule, infrastructure)

    def schedule(self, active_sessions: List[SessionInfo]) -> Dict[str, List[float]]:
        """ Schedule EVs by first sorting them by sort_fn, then allocating them their
        maximum feasible rate.

        Implements abstract method schedule from BaseAlgorithm.

        See class documentation for description of the algorithm.

        Args:
            active_sessions (List[SessionInfo]): see BaseAlgorithm

        Returns:
            Dict[str, List[float]]: see BaseAlgorithm
        """
        if self.allow_overcharging:
            warn("allow_overcharging is currently not supported. It will be added in a future release.")
        infrastructure = self.interface.infrastructure_info()
<<<<<<< HEAD
        active_sessions = self.run_preprocessing(active_sessions, infrastructure)
=======
        active_sessions = remove_finished_sessions(active_sessions, infrastructure, self.interface.period)
        active_sessions = enforce_pilot_limit(active_sessions, infrastructure)
        if self.estimate_max_rate:
            active_sessions = apply_upper_bound_estimate(
                self.max_rate_estimator, active_sessions
            )
        if self.uninterrupted_charging:
            active_sessions = apply_minimum_charging_rate(
                active_sessions, infrastructure, self.interface.period
            )
>>>>>>> 66406ce5
        array_schedule = self.sorting_algorithm(active_sessions, infrastructure)
        return self.run_postprocessing(array_schedule, infrastructure)


class RoundRobin(SortedSchedulingAlgo):
    """ Family of algorithms which allocate charging rates among active EVs
        using a round robin approach.

    Extends SortingAlgorithm.

    For this family of algorithms EVs are first sorted as in SortingAlgorithm.
    The difference however, is that instead of allocating each EV its
    maximum charging rate as we go down the list, we instead give each EV
    one  unit of charge if it is feasible to do so. When it ceases to be
    feasible to give an EV more charge, it is removed from the list.
    This process continues until the list of EVs is empty.

    The argument sort_fn controlled how the EVs are sorted. This controls
    which  EVs will get potential higher charging rates when infrastructure
    constraints become binding.

    Args:
        sort_fn (Callable[[List[SessionInfo], Interface], List[SessionInfo]]): Function
            which takes in a list of EVs and returns a list of the same EVs but sorted
            according to some metric.
        continuous_inc (float): Increment to use when pilot signal is
            continuously controllable.
    """

    continuous_inc: float

    def __init__(
        self,
        sort_fn: Callable[[List[SessionInfo], Interface], List[SessionInfo]],
        estimate_max_rate: bool = False,
        max_rate_estimator: Optional[UpperBoundEstimatorBase] = None,
        uninterrupted_charging: bool = False,
        continuous_inc: float = 0.1,
        allow_overcharging: bool = False,
    ) -> None:
        super().__init__(
            sort_fn,
            estimate_max_rate,
            max_rate_estimator,
            uninterrupted_charging,
            allow_overcharging,
        )
        self.continuous_inc = continuous_inc

    def round_robin(
        self, active_sessions: List[SessionInfo], infrastructure: InfrastructureInfo
    ) -> np.ndarray:
        """ Schedule EVs using a round robin based equal sharing scheme.

        Implements abstract method schedule from BaseAlgorithm.

        See class documentation for description of the algorithm.

        Args:
            active_sessions (List[SessionInfo]): see BaseAlgorithm
            infrastructure (InfrastructureInfo): Description of electrical
                infrastructure.

        Returns:
            np.array[Union[float, int]]: Array of charging rates, where each
                row is the charging rates for a specific session.
        """
        queue = deque(self._sort_fn(active_sessions, self.interface))
        schedule = np.zeros(infrastructure.num_stations)
        rate_idx = np.zeros(infrastructure.num_stations, dtype=int)
        allowable_pilots = infrastructure.allowable_pilots.copy()
        for session in queue:
            i = infrastructure.get_station_index(session.station_id)
            # If pilot signal is continuous discretize it with increments of
            # continuous_inc.
            if infrastructure.is_continuous[i]:
                allowable_pilots[i] = np.arange(
                    session.min_rates[0],
                    session.max_rates[0] + 1e-7,
                    self.continuous_inc,
                )
            ub = min(
                session.max_rates[0],
                infrastructure.max_pilot[i],
                self.interface.remaining_amp_periods(session),
            )
            lb = max(0, session.min_rates[0])
            # Remove any charging rates which are not feasible.
            # allowable_pilots[i] = [a for a in allowable_pilots[i] if lb <= a <= ub]
            allowable_pilots[i] = allowable_pilots[i][lb <= allowable_pilots[i]]
            allowable_pilots[i] = allowable_pilots[i][allowable_pilots[i] <= ub]
            # All charging rates should start at their lower bound
            schedule[i] = allowable_pilots[i][0] if len(allowable_pilots[i]) > 0 else 0

        if not infrastructure_constraints_feasible(schedule, infrastructure):
            raise ValueError(
                "Charging all sessions at their lower bound is not feasible."
            )

        while len(queue) > 0:
            session = queue.popleft()
            i = infrastructure.get_station_index(session.station_id)
            if rate_idx[i] < len(allowable_pilots[i]) - 1:
                schedule[i] = allowable_pilots[i][rate_idx[i] + 1]
                if infrastructure_constraints_feasible(schedule, infrastructure):
                    rate_idx[i] += 1
                    queue.append(session)
                else:
                    schedule[i] = allowable_pilots[i][rate_idx[i]]
        return schedule

<<<<<<< HEAD
    def schedule(self, active_sessions: List[SessionInfo]) -> Dict[str, List[float]]:
        """ Schedule EVs using a round robin based equal sharing scheme.

        Implements abstract method schedule from BaseAlgorithm.

        See class documentation for description of the algorithm.

        Args:
            active_sessions (List[SessionInfo]): see BaseAlgorithm

        Returns:
            Dict[str, List[float]]: see BaseAlgorithm
        """
        infrastructure = self.interface.infrastructure_info()
        active_sessions = self.run_preprocessing(active_sessions, infrastructure)
        array_schedule = self.round_robin(active_sessions, infrastructure)
        return self.run_postprocessing(array_schedule, infrastructure)

=======
>>>>>>> 66406ce5

# -------------------- Sorting Functions --------------------------
# noinspection PyUnusedLocal
def first_come_first_served(
    evs: List[SessionInfo], iface: Interface
) -> List[SessionInfo]:
    """ Sort EVs by arrival time in increasing order.

    Args:
        evs (List[SessionInfo]): List of EVs to be sorted.
        iface (Interface): Interface object. (not used in this case)

    Returns:
        List[SessionInfo]: List of EVs sorted by arrival time in increasing order.
    """
    return sorted(evs, key=lambda x: x.arrival)


# noinspection PyUnusedLocal
def last_come_first_served(
    evs: List[SessionInfo], iface: Interface
) -> List[SessionInfo]:
    """ Sort EVs by arrival time in reverse order.
    Args:
       evs (List[SessionInfo]): List of EVs to be sorted.
       iface (Interface): Interface object. (not used in this case)
    Returns:
       List[SessionInfo]: List of EVs sorted by arrival time in decreasing order.
    """
    return sorted(evs, key=lambda x: x.arrival, reverse=True)


# noinspection PyUnusedLocal
def earliest_deadline_first(
    evs: List[SessionInfo], iface: Interface
) -> List[SessionInfo]:
    """ Sort EVs by departure time in increasing order.

    Args:
        evs (List[SessionInfo]): List of EVs to be sorted.
        iface (Interface): Interface object. (not used in this case)

    Returns:
        List[SessionInfo]: List of EVs sorted by departure time in increasing order.
    """
    return sorted(evs, key=lambda x: x.departure)


def least_laxity_first(evs: List[SessionInfo], iface: Interface) -> List[SessionInfo]:
    """ Sort EVs by laxity in increasing order.

    Laxity is a measure of the charging flexibility of an EV. Here we define laxity as:
        LAX_i(t) = (departure_i - t) - (remaining_demand_i(t) / max_rate_i)

    Args:
        evs (List[SessionInfo]): List of EVs to be sorted.
        iface (Interface): Interface object.

    Returns:
        List[SessionInfo]: List of EVs sorted by laxity in increasing order.
    """

    def laxity(ev: SessionInfo) -> float:
        """ Calculate laxity of the EV.

        Args:
            ev (EV): An EV object.

        Returns:
            float: The laxity of the EV.
        """
        lax = (ev.departure - iface.current_time) - (
            iface.remaining_amp_periods(ev) / iface.max_pilot_signal(ev.station_id)
        )
        return lax

    return sorted(evs, key=laxity)


def largest_remaining_processing_time(
    evs: List[SessionInfo], iface: Interface
) -> List[SessionInfo]:
    """ Sort EVs in decreasing order by the time taken to finish charging them at the
    EVSE's maximum rate.

<<<<<<< HEAD
    Args:
        evs (List[SessionInfo]): List of EVs to be sorted.
=======
    # Args:
        evs (List[EV]): List of EVs to be sorted.
>>>>>>> 66406ce5
        iface (Interface): Interface object.

    Returns:
        List[SessionInfo]: List of EVs sorted by remaining processing time in
            decreasing order.
    """

    def remaining_processing_time(ev: SessionInfo) -> float:
        """ Calculate minimum time needed to fully charge the EV based its remaining
        energy request and the EVSE's max charging rate.

        Args:
            ev (SessionInfo): A SessionInfo object.

        Returns:
            float: The minimum remaining processing time of the EV.
        """
        rpt = iface.remaining_amp_periods(ev) / iface.max_pilot_signal(ev.station_id)
        return rpt

    return sorted(evs, key=remaining_processing_time, reverse=True)<|MERGE_RESOLUTION|>--- conflicted
+++ resolved
@@ -101,7 +101,9 @@
             List[SessionInfo]: A list of processed SessionInfo objects.
 
         """
-        active_sessions: List[SessionInfo] = enforce_pilot_limit(
+        active_sessions: List[SessionInfo] = remove_finished_sessions(active_sessions, infrastructure,
+                                                   self.interface.period)
+        active_sessions = enforce_pilot_limit(
             active_sessions, infrastructure
         )
         if self.estimate_max_rate:
@@ -112,8 +114,6 @@
             active_sessions: List[SessionInfo] = apply_minimum_charging_rate(
                 active_sessions, infrastructure, self.interface.period
             )
-        if self.allow_overcharging:
-            warn("allow_overcharging is currently not supported.")
         return active_sessions
 
     def sorting_algorithm(
@@ -312,20 +312,7 @@
         if self.allow_overcharging:
             warn("allow_overcharging is currently not supported. It will be added in a future release.")
         infrastructure = self.interface.infrastructure_info()
-<<<<<<< HEAD
         active_sessions = self.run_preprocessing(active_sessions, infrastructure)
-=======
-        active_sessions = remove_finished_sessions(active_sessions, infrastructure, self.interface.period)
-        active_sessions = enforce_pilot_limit(active_sessions, infrastructure)
-        if self.estimate_max_rate:
-            active_sessions = apply_upper_bound_estimate(
-                self.max_rate_estimator, active_sessions
-            )
-        if self.uninterrupted_charging:
-            active_sessions = apply_minimum_charging_rate(
-                active_sessions, infrastructure, self.interface.period
-            )
->>>>>>> 66406ce5
         array_schedule = self.sorting_algorithm(active_sessions, infrastructure)
         return self.run_postprocessing(array_schedule, infrastructure)
 
@@ -437,27 +424,6 @@
                     schedule[i] = allowable_pilots[i][rate_idx[i]]
         return schedule
 
-<<<<<<< HEAD
-    def schedule(self, active_sessions: List[SessionInfo]) -> Dict[str, List[float]]:
-        """ Schedule EVs using a round robin based equal sharing scheme.
-
-        Implements abstract method schedule from BaseAlgorithm.
-
-        See class documentation for description of the algorithm.
-
-        Args:
-            active_sessions (List[SessionInfo]): see BaseAlgorithm
-
-        Returns:
-            Dict[str, List[float]]: see BaseAlgorithm
-        """
-        infrastructure = self.interface.infrastructure_info()
-        active_sessions = self.run_preprocessing(active_sessions, infrastructure)
-        array_schedule = self.round_robin(active_sessions, infrastructure)
-        return self.run_postprocessing(array_schedule, infrastructure)
-
-=======
->>>>>>> 66406ce5
 
 # -------------------- Sorting Functions --------------------------
 # noinspection PyUnusedLocal
@@ -543,13 +509,8 @@
     """ Sort EVs in decreasing order by the time taken to finish charging them at the
     EVSE's maximum rate.
 
-<<<<<<< HEAD
     Args:
         evs (List[SessionInfo]): List of EVs to be sorted.
-=======
-    # Args:
-        evs (List[EV]): List of EVs to be sorted.
->>>>>>> 66406ce5
         iface (Interface): Interface object.
 
     Returns:
