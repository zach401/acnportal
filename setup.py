--- conflicted
+++ resolved
@@ -4,11 +4,7 @@
     long_description = fh.read()
 setuptools.setup(
     name="acnportal",
-<<<<<<< HEAD
-    version="0.2.2",
-=======
     version="0.3.2",
->>>>>>> 1ef0d9e3
     author="Zachary Lee, Sunash Sharma",
     author_email="ev-help@caltech.edu",
     url="https://github.com/zach401/acnportal",
@@ -27,9 +23,6 @@
         "License :: OSI Approved :: BSD License",
         "Operating System :: OS Independent",
     ],
-<<<<<<< HEAD
-    install_requires=["numpy", "pandas >= 1.1.0", "matplotlib", "requests", "pytz"],
-=======
     install_requires=[
         "numpy",
         "pandas >= 1.1.0, < 1.2.0",
@@ -40,5 +33,4 @@
         "scikit-learn"
     ],
     extras_require={"all": ["scikit-learn"], "scikit-learn": ["scikit-learn"]},
->>>>>>> 1ef0d9e3
 )